
# Copyright (C) 2019-2021 Intel Corporation
#
# SPDX-License-Identifier: MIT

<<<<<<< HEAD
from . import project, source, model, remote, repository
=======
from . import project, source, model
>>>>>>> c7e1fdf0
<|MERGE_RESOLUTION|>--- conflicted
+++ resolved
@@ -3,8 +3,4 @@
 #
 # SPDX-License-Identifier: MIT
 
-<<<<<<< HEAD
-from . import project, source, model, remote, repository
-=======
-from . import project, source, model
->>>>>>> c7e1fdf0
+from . import project, source, model, remote, repository